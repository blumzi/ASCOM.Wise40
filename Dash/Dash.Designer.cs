--- conflicted
+++ resolved
@@ -221,12 +221,9 @@
             this.labelRainRateValue = new System.Windows.Forms.Label();
             this.timerRefreshDisplay = new System.Windows.Forms.Timer(this.components);
             this.toolTip = new System.Windows.Forms.ToolTip(this.components);
-<<<<<<< HEAD
-            this.comboBoxGoToMode = new System.Windows.Forms.ComboBox();
-=======
             this.boltwoodToolStripMenuItem = new System.Windows.Forms.ToolStripMenuItem();
             this.davisVantagePro2ToolStripMenuItem = new System.Windows.Forms.ToolStripMenuItem();
->>>>>>> bf3c9134
+            this.comboBoxGoToMode = new System.Windows.Forms.ComboBox();
             this.tableLayoutMain.SuspendLayout();
             this.groupBoxFocuser.SuspendLayout();
             this.groupBoxDomeGroup.SuspendLayout();
@@ -2354,11 +2351,7 @@
             // 
             this.labelCountdown.Font = new System.Drawing.Font("Lucida Console", 12F, System.Drawing.FontStyle.Regular, System.Drawing.GraphicsUnit.Point, ((byte)(0)));
             this.labelCountdown.ForeColor = System.Drawing.Color.FromArgb(((int)(((byte)(176)))), ((int)(((byte)(161)))), ((int)(((byte)(142)))));
-<<<<<<< HEAD
-            this.labelCountdown.Location = new System.Drawing.Point(70, 8);
-=======
             this.labelCountdown.Location = new System.Drawing.Point(68, 8);
->>>>>>> bf3c9134
             this.labelCountdown.Name = "labelCountdown";
             this.labelCountdown.Size = new System.Drawing.Size(62, 21);
             this.labelCountdown.TabIndex = 42;
@@ -2877,7 +2870,6 @@
             this.timerRefreshDisplay.Enabled = true;
             this.timerRefreshDisplay.Tick += new System.EventHandler(this.RefreshDisplay);
             // 
-<<<<<<< HEAD
             // comboBoxGoToMode
             // 
             this.comboBoxGoToMode.BackColor = System.Drawing.Color.FromArgb(((int)(((byte)(176)))), ((int)(((byte)(161)))), ((int)(((byte)(142)))));
@@ -2895,7 +2887,7 @@
             this.comboBoxGoToMode.TabStop = false;
             this.comboBoxGoToMode.Text = "RA";
             this.comboBoxGoToMode.SelectedIndexChanged += new System.EventHandler(this.comboBoxGoToMode_SelectedIndexChanged);
-=======
+            // 
             // boltwoodToolStripMenuItem
             // 
             this.boltwoodToolStripMenuItem.Name = "boltwoodToolStripMenuItem";
@@ -2909,7 +2901,6 @@
             this.davisVantagePro2ToolStripMenuItem.Size = new System.Drawing.Size(200, 22);
             this.davisVantagePro2ToolStripMenuItem.Text = "Davis VantagePro2";
             this.davisVantagePro2ToolStripMenuItem.Click += new System.EventHandler(this.davisVantagePro2ToolStripMenuItem_Click);
->>>>>>> bf3c9134
             // 
             // FormDash
             // 
@@ -3156,11 +3147,8 @@
         private System.Windows.Forms.ToolStripMenuItem debugDomeToolStripMenuItem;
         private System.Windows.Forms.ToolStripMenuItem debugDAQsToolStripMenuItem;
         private System.Windows.Forms.ToolStripMenuItem debugShutterToolStripMenuItem;
-<<<<<<< HEAD
         private System.Windows.Forms.ComboBox comboBoxGoToMode;
-=======
         private System.Windows.Forms.ToolStripMenuItem boltwoodToolStripMenuItem;
         private System.Windows.Forms.ToolStripMenuItem davisVantagePro2ToolStripMenuItem;
->>>>>>> bf3c9134
     }
 }
