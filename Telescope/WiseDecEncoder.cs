﻿using System;
using System.Collections.Generic;
using System.Linq;
using System.Text;
using MccDaq;
using ASCOM.Wise40.Common;
using ASCOM.Wise40.Hardware;

namespace ASCOM.Wise40.Telescope
{
    public class WiseDecEncoder : WiseObject, IConnectable, IDisposable, IEncoder
    {
        private /*uint*/ double _daqsValue;

        private WiseEncoder axisEncoder, wormEncoder;

        private Astrometry.NOVAS.NOVAS31 Novas31;
        private Astrometry.AstroUtils.AstroUtils astroutils;

        private bool _connected = false;

        public Angle _angle;
        private const double halfPI = Math.PI / 2.0;
        private const double twoPI = Math.PI * 2.0;

        const double DecMultiplier = twoPI / 600 / 4096;
        const double DecCorrection = 0.35613322;                //20081231 SK: ActualDec-Encoder Dec [rad]

        private Common.Debugger debugger = Debugger.Instance;
        private Hardware.Hardware hw = Hardware.Hardware.Instance;
        private static WiseSite wisesite = WiseSite.Instance;

        private Object _lock = new Object();

        public WiseDecEncoder(string name)
        {
            Name = "DecEncoder";
            Novas31 = new Astrometry.NOVAS.NOVAS31();
            astroutils = new Astrometry.AstroUtils.AstroUtils();
            wisesite.init();

            axisEncoder = new WiseEncoder("DecAxis",
                1 << 16,
                new List<WiseEncSpec>() {
                    new WiseEncSpec() { brd = hw.teleboard, port = DigitalPortType.SecondPortA, mask = 0xff }, // [0]
                    new WiseEncSpec() { brd = hw.teleboard, port = DigitalPortType.SecondPortB, mask = 0xff }, // [1]
                }
            );

            wormEncoder = new WiseEncoder("DecWorm",
                1 << 12,
                new List<WiseEncSpec>() {
                    new WiseEncSpec() { brd = hw.teleboard, port = DigitalPortType.SecondPortCL, mask = 0x0f }, // [0]
                    new WiseEncSpec() { brd = hw.teleboard, port = DigitalPortType.FirstPortA,   mask = 0xff }, // [1]
                }
            );

            Name = name;

            _angle = Simulated ?
                Angle.FromDegrees(90.0, Angle.Type.Dec) - wisesite.Latitude :
                Angle.FromRadians((Value * DecMultiplier) + DecCorrection, Angle.Type.Dec);
        }

        public double Declination
        {
            get
            {
                return Degrees;
            }
        }

        public void Connect(bool connected)
        {
            axisEncoder.Connect(connected);
            wormEncoder.Connect(connected);

            _connected = connected;
        }

        public bool Connected
        {
            get
            {
                return _connected;
            }
        }

        public void Dispose() {
            axisEncoder.Dispose();
            wormEncoder.Dispose();
        }

        /// <summary>
        /// Reads the axis and worm encoders
        /// </summary>
        /// <returns>Combined Daq values</returns>
        public double Value
        {
            get
            {
                if (!Simulated)
                {
                    #region Delphi
                    ////DecWormDAC is 12bit: lower nibble of boardAport0+ boardAport1
                    //
                    // procedure GetCoord(var HA, RA, HA_Enc, Dec, Dec_Enc :extended [double];
                    // var HA_last, RA_last, Dec_last : extended [double];
                    // var BAP0, BAP1, BAP2, BAP3, BBP0, BBP1, BBP2, BBP3: integer [int];
                    // var HAWormEnc, HAAxisEnc, DecWormEnc, DecAxisEnc: longint [int]);
                    //
                    // DecWormEnc:= (BBP1 AND $000F)*$100 + BBP0;
                    // DecAxisEnc:= ((BBP2 AND $00FF) div $10) +($10 * BBP3); //missing 4140 div 16
                    // DecEnc:= ((DecAxisEnc * 600 + DecWormEnc) AND $FFF000) -DecWormEnc; //MASK lower 12 bits of DecAxisDAC
                    // Dec_Enc:= DecEnc * 2.5566346464760687161968126491532e-6;  //2*pi/600/4096
                    // Dec:= Dec_Enc + DecCorrection;
                    // if (Dec > pi) then
                    //   Dec := Dec - pi2;
                    #endregion

                    int worm, axis;

                    lock (_lock)
                    {
                        List<int> wormValues = wormEncoder.RawValuesInt;
                        List<int> axisValues = axisEncoder.RawValuesInt;

                        //worm = ((wormValues[0] & 0xf) << 8) | (wormValues[1] & 0xff);
                        worm = ((wormValues[0] & 0xf) * 0x100) + (wormValues[1] & 0xff);
                        //axis = (axisValues[1] >> 4) | (axisValues[0] << 4);
                        axis = (axisValues[1] / 0x10) + (axisValues[0] * 0x10);

                        _daqsValue = ((axis * 600 + worm) & 0xfff000) - worm;
                    }
                    #region debug
                    debugger.WriteLine(Debugger.DebugLevel.DebugAxes,
                        "{0}: _daqsValue: {1}, axis: {2}, worm: {3}", 
                        Name, _daqsValue, axis, worm);
                    #endregion
                }
                return _daqsValue;
            }

            set
            {
                if (Simulated)
                    _daqsValue = value;
            }
        }

        public Angle Angle
        {
            get
            {

                if(! Simulated)
                    _angle.Radians = (Value * DecMultiplier) + DecCorrection;

                Angle ret = _angle;

                if (FlippedOver90Degrees)
                    ret.Radians = Math.PI - ret.Radians;

                return ret;
            }

            set
            {
                if (Simulated)
                {
                    _angle.Radians = value.Radians;
                    Value = Math.Round((_angle.Radians - DecCorrection) / DecMultiplier);
                }
            }
        }

        public bool FlippedOver90Degrees
        {
            get
            {
                return false;
<<<<<<< HEAD

                double radians = (Value * DecMultiplier) + DecCorrection;
                bool flipped = radians > halfPI;
=======
                
                bool flipped = _angle.Radians > halfPI;
>>>>>>> 4fa5e78f

                #region debug
                debugger.WriteLine(Debugger.DebugLevel.DebugAxes,
                    "FlippedOver90Degrees: radians: {0}, ret: {1}", _angle.Radians, flipped);
                #endregion
                return flipped;
            }
        }

        public double Degrees
        {
            get
            {
                Angle ret = _angle;

                if (!Simulated)
                {
                    double current_value = Value;
                    double radians = (current_value * DecMultiplier) + DecCorrection;

                    if (radians > Math.PI)
                        radians -= twoPI;
                    _angle.Radians = radians;

                    ret = _angle;
                    if (FlippedOver90Degrees)
                    {
                        #region debug
                        debugger.WriteLine(Debugger.DebugLevel.DebugAxes, "WiseDecEncoder: Flipped");
                        #endregion
                        ret.Radians = Math.PI - ret.Radians;
                    }

                    #region debug
                    debugger.WriteLine(Debugger.DebugLevel.DebugEncoders,
                        "[{0}] {1} Degrees - Value: {2}, deg: {3}", this.GetHashCode(), Name, current_value, ret);
                    #endregion
                }

                return ret.Degrees;
            }

            set
            {
                _angle.Degrees = value;
                if (Simulated)
                {
                    _daqsValue = /*(uint)*/ ((_angle.Radians - DecCorrection) / DecMultiplier);
                }
            }
        }
    }
}<|MERGE_RESOLUTION|>--- conflicted
+++ resolved
@@ -169,7 +169,7 @@
                 if (Simulated)
                 {
                     _angle.Radians = value.Radians;
-                    Value = Math.Round((_angle.Radians - DecCorrection) / DecMultiplier);
+                    Value = (uint) Math.Round((_angle.Radians - DecCorrection) / DecMultiplier);
                 }
             }
         }
@@ -179,14 +179,8 @@
             get
             {
                 return false;
-<<<<<<< HEAD
-
-                double radians = (Value * DecMultiplier) + DecCorrection;
-                bool flipped = radians > halfPI;
-=======
                 
                 bool flipped = _angle.Radians > halfPI;
->>>>>>> 4fa5e78f
 
                 #region debug
                 debugger.WriteLine(Debugger.DebugLevel.DebugAxes,
