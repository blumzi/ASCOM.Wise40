﻿using System;
using System.Collections.Generic;
using System.ComponentModel;
using System.Data;
using System.Drawing;
using System.Linq;
using System.Text;
using System.Threading.Tasks;
using System.Threading;
using System.Windows.Forms;

using ASCOM.Utilities;
using ASCOM;
using ASCOM.DriverAccess;
using ASCOM.DeviceInterface;
using ASCOM.Wise40.Common;

using System.Net;
using System.Net.Http;
using System.IO;
using System.Diagnostics;


namespace ASCOM.Wise40.ObservatoryMonitor
{
    public partial class ObsMainForm : Form
    {
        static bool _simulated = new WiseObject().Simulated;
        public const int _maxLogItems = 100000;
        static Telescope wisetelescope = null;
        static WiseSite wisesite = WiseSite.Instance;
        static DriverAccess.Dome wisedome = null;
        static SafetyMonitor wisesafetooperate = null;
        Version version = new Version(0, 2);
        private static long _shuttingDown = 0;
        static DateTime _nextCheck = DateTime.Now + TimeSpan.FromSeconds(10);
        static public TimeSpan _intervalBetweenChecks;
        static public int _minutesToIdle;
        static TimeSpan _intervalBetweenLogs = _simulated ? TimeSpan.FromSeconds(10) : TimeSpan.FromSeconds(20);
        private static bool _telescopeEnslavesDome = false;
        static DateTime _lastLog;
        static readonly string deltaFromUT = "(UT+" + DateTime.Now.Subtract(DateTime.UtcNow).Hours.ToString() + ")";

        static Color normalColor = Statuser.colors[Statuser.Severity.Normal];
        static Color unsafeColor = Statuser.colors[Statuser.Severity.Error];
        static Color safeColor = Statuser.colors[Statuser.Severity.Good];
        static Color warningColor = Statuser.colors[Statuser.Severity.Warning];

        static CancellationTokenSource CTS = new CancellationTokenSource();
        static CancellationToken CT;
        static TimeZoneInfo tz = TimeZoneInfo.Local;

        public void CloseConnections()
        {
            if (wisetelescope != null)
            {
                if (wisetelescope.Connected)
                    wisetelescope.Connected = false;
                wisetelescope.Dispose();
                wisetelescope = null;
            }

            if (wisedome != null)
            {
                if (wisedome.Connected)
                    wisedome.Connected = false;
                wisedome.Dispose();
                wisedome = null;
            }

            if (wisesafetooperate != null)
            {
                if (wisesafetooperate.Connected)
                    wisesafetooperate.Connected = false;
                wisesafetooperate.Dispose();
                wisesafetooperate = null;
            }
        }

        public void CheckConnections() {

            try
            {
                if (wisetelescope == null)
                    wisetelescope = new Telescope("ASCOM.Remote1.Telescope");
                if (!wisetelescope.Connected)
                {
                    wisetelescope.Connected = true;
                    while (wisetelescope.Connected == false)
                    {
                        Log("Waiting for the \"Telescope\" client to connect ...", 5);
                        Application.DoEvents();
                    }
                }

                if (wisesafetooperate == null)
                    wisesafetooperate = new SafetyMonitor("ASCOM.Remote1.SafetyMonitor");      // Must match ASCOM Remote Server Setup
                if (!wisesafetooperate.Connected)
                {
                    wisesafetooperate.Connected = true;
                    while (!wisesafetooperate.Connected)
                    {
                        Log("Waiting for the \"SafeToOperate\" client to connect ...", 5);
                        Application.DoEvents();
                    }
                }

                if (wisedome == null)
                    wisedome = new DriverAccess.Dome("ASCOM.Remote1.Dome");
                if (!wisedome.Connected)
                {
                    wisedome.Connected = true;
                    while (!wisedome.Connected)
                    {
                        Log("Waiting for the \"Dome\" client to connect", 5);
                        Application.DoEvents();
                    }
                }
            }
            catch (Exception ex)
            {
                Log(string.Format("Exception: {0}", ex.Message));
            }
        }

        public ObsMainForm()
        {
            InitializeComponent();
            wisesite.init();
            listBoxLog.SelectionMode = SelectionMode.None;
            ReadProfile();

            menuStrip.RenderMode = ToolStripRenderMode.ManagerRenderMode;
            ToolStripManager.Renderer = new Wise40ToolstripRenderer();

            updateManualInterventionControls();
            UpdateOpModeControls();
            
            conditionsBypassToolStripMenuItem.Text = "";
            conditionsBypassToolStripMenuItem.Enabled = false;
        }

        private void UpdateConditionsBypassToolStripMenuItem(bool bypassed)
        {
            if (!conditionsBypassToolStripMenuItem.Enabled)
                conditionsBypassToolStripMenuItem.Enabled = true;

            conditionsBypassToolStripMenuItem.Text = "Bypass safety";
            if (bypassed)
                conditionsBypassToolStripMenuItem.Text += Const.checkmark;
        }

        private void CheckSituation()
        {
            if (ShuttingDown)
                return;

            _nextCheck = DateTime.Now + _intervalBetweenChecks;

            bool active = true, inControl = false, ready = false, safe = true, bypassed = false;
            bool intervention = false;

            Process[] ascomServer = Process.GetProcessesByName(Const.wiseASCOMServerAppName);
            if (ascomServer.Count() == 0)
            {
                Log(string.Format("No active {0}", Const.wiseASCOMServerAppName), 20);
                return;
            }
            
            CheckConnections();

            try
            {
                active = Convert.ToBoolean(wisetelescope.Action("telescope:get-active", ""));
                _telescopeEnslavesDome = Convert.ToBoolean(wisetelescope.Action("dome:enslaved", string.Empty));

                string safeToOperateStatus = wisesafetooperate.Action("status", string.Empty);
                ready = safeToOperateStatus.Contains("ready:false") ? false : true;
                bypassed = safeToOperateStatus.Contains("bypassed:false") ? false : true;
                intervention = safeToOperateStatus.Contains("no-human-intervention:false");
                UpdateConditionsBypassToolStripMenuItem(bypassed);

                if (ready)
                    safe = safeToOperateStatus.Contains("safe:false") ? false : true;
                if (bypassed)
                    safe = true;

                inControl = safeToOperateStatus.Contains("computer-control:false") ? false : true;
            } catch (Exception ex)
            {
                Log(string.Format("Oops: {0}", ex.InnerException == null ? ex.Message : "(inner): " + ex.InnerException.Message));
                return;
            }

            string reasons = string.Empty;
            if (inControl)
            {
                labelComputerControl.Text = "Operational";
                labelComputerControl.ForeColor = safeColor;
            } else
            {
                labelComputerControl.Text = "Maintenance";
                labelComputerControl.ForeColor = unsafeColor;
                reasons = wisesafetooperate.Action("unsafereasons", "");
            }
            toolTip.SetToolTip(labelComputerControl, reasons.Replace(',', '\n'));

            if (active)
            {
                labelActivity.Text = "Active";
                labelActivity.ForeColor = safeColor;
                toolTip.SetToolTip(labelActivity, wisetelescope.Action("telescope:get-activities", ""));
            }
            else
            {
                labelActivity.Text = "Idle";
                labelActivity.ForeColor = unsafeColor;
                toolTip.SetToolTip(labelActivity, "");
            }

            UpdateProjectorControls();

            if (ShuttingDown)
                return;

            List<string> reasonsList = new List<string>();

            if (ready && !safe)
                reasonsList.Add(wisesafetooperate.Action("unsafereasons", ""));
            if (!active)
                reasonsList.Add("Telescope is Idle");

            bool alreadyParked = wisetelescope.AtPark && wisedome.AtPark;

            if (reasonsList.Count != 0)
            {
                string reason = String.Join(" and ", reasonsList);

                if (alreadyParked)
                {
                    Log("Wise40 already parked.");
                }
                else
                {
                    if (inControl)
                        DoShutdownObservatory(reason);
                    else
                        Log("No ComputerControl, shutdown skipped.");
                }
            }
            else
            {
                string safetyMessage = "", activityMessage = "";

                if (intervention)
                    safetyMessage = "Not safe (intervention)";
                else if (bypassed)
                    safetyMessage = "Not safe (but bypassed)";
                else if (!ready)
                    safetyMessage = "Not safe (inconclusive safety info)";
                else if (safe)
                    safetyMessage = "Safe";
                else
                    safetyMessage = "Not safe (conditions)";

                if (active)
                    activityMessage = string.Format("active ({0})",
                        wisetelescope.Action("telescope:get-activities", ""));
                else
                    activityMessage = "not active";
                
                Log(safetyMessage + " and " + activityMessage);
            }
        }

        void RefreshDisplay()
        {
            DateTime localTime = DateTime.Now.ToLocalTime();
            labelDate.Text = localTime.ToString("ddd, dd MMM yyyy");
            labelTime.Text = localTime.ToString("hh:mm:ss tt " + deltaFromUT);
            DateTime now = DateTime.Now;

            if (ShuttingDown)
            {
                labelNextCheck.Visible = false;
                labelNextCheckLabel.Visible = false;
                buttonShutdown.Text = "Abort Shutdown";
                toolTip.SetToolTip(buttonShutdown, "Abort the shutdown procedure");
            }
            else
            {
                labelNextCheck.Visible = true;
                labelNextCheckLabel.Visible = true;
                string s = string.Empty;
                TimeSpan remaining = _nextCheck.Subtract(now);
                if (remaining.Minutes > 0)
                    s += string.Format("{0:D2}m", remaining.Minutes);
                s += string.Format("{0:D2}s", remaining.Seconds);
                labelNextCheck.Text = s;

                buttonShutdown.Text = "Shutdown Now";
                toolTip.SetToolTip(buttonShutdown, "Close shutter\nStop activities\nPark equipment");
            }

            buttonManualIntervention.Enabled = !ShuttingDown;
            updateManualInterventionControls();

            if (!ShuttingDown)
                UpdateConditionsControls();

            if (now >= _nextCheck)
                CheckSituation();
        }

        private void UpdateConditionsControls()
        {
            if (wisesafetooperate == null)
                return;

            string safety = null;

            try
            {
                safety = wisesafetooperate.Action("status", string.Empty);
            } catch
            {
                return;
            }

            bool bypassed = safety.Contains("bypassed:false") ? false : true;
            bool ready = safety.Contains("ready:false") ? false : true;
            bool safe = safety.Contains("safe:false") ? false : true;
            bool intervention = safety.Contains("no-human-intervention:true") ? false : true;
            string text = string.Empty, tip = string.Empty;
            string reasons = wisesafetooperate.Action("unsafereasons", string.Empty);
            Color color = normalColor;
            
            if (intervention)
            {
                text = "Intervention";
                color = warningColor;
                tip = HumanIntervention.Info.Replace(";", "\n  ");
            }
            else if (bypassed)
            {
                text = "Bypassed";
                color = warningColor;
                tip = "Manually bypassed";
            }
            else if (!ready)
            {
                if (reasons.Contains("stabilizing"))
                {
                    text = "Stabilizing";
                    color = normalColor;
                    tip = "Waiting for data to stabilize";
                }
                else
                {
                    text = "Not ready";
                    color = normalColor;
                    tip = "Not enough safety information yet";
                }
            }
            else if (!safe)
            {
                text = "Not safe";
                color = unsafeColor;
                tip = reasons.Replace(',', '\n');
                tip = tip.Replace('|', '\n');
            }
            else
            {
                text = "Safe";
                color = safeColor;
            }

            labelConditions.Text = text;
            labelConditions.ForeColor = color;
            toolTip.SetToolTip(labelConditions, tip);

            UpdateConditionsBypassToolStripMenuItem(bypassed);
        }

        private void timerDisplayRefresh_Tick(object sender, EventArgs e)
        {
            RefreshDisplay();
        }

        private void exitToolStripMenuItem_Click(object sender, EventArgs e)
        {
            Application.Exit();
        }

        delegate void LogDelegate(string text);

        public void Log(string msg, int afterSecs = 0)
        {
            if (afterSecs != 0 && DateTime.Now.CompareTo(_lastLog) < 0)
                return;

            DateTime UTCnow = DateTime.UtcNow;
            if (UTCnow.DayOfYear != _lastLog.DayOfYear)
                log(string.Format("\n=== {0} ===\n", UTCnow.ToString("dd MMMM, yyyy")));
            
            log(string.Format("{0} - {1}", UTCnow.ToString("H:mm:ss UT"), msg));
            _lastLog = DateTime.UtcNow;
        }

        public void log(string line)
        {
            // InvokeRequired required compares the thread ID of the  
            // calling thread to the thread ID of the creating thread.  
            // If these threads are different, it returns true.  
            if (listBoxLog.InvokeRequired)
            {
                this.Invoke(new LogDelegate(log), new object[] { line });
            }
            else
            {
                if (listBoxLog.Items.Count > _maxLogItems)
                    listBoxLog.Items.RemoveAt(0);
                listBoxLog.Items.Add(line);

                int visibleItems = listBoxLog.ClientSize.Height / listBoxLog.ItemHeight;
                listBoxLog.TopIndex = Math.Max(listBoxLog.Items.Count - visibleItems + 1, 0);
            }

            string dir = Common.Debugger.LogDirectory();
            Directory.CreateDirectory(dir);
            using (var sw = new StreamWriter(dir + "/ObservatoryMonitor.log", true))
            {
                sw.WriteLine(line);
            }
        }

        private void AbortShutdown()
        {
            CTS.Cancel();
            CTS = new CancellationTokenSource();
        }

        private void DoShutdownObservatory(string reason)
        {
            CT = CTS.Token;

            ShuttingDown = true;
            Task.Run(() =>
            {
                try
                {
                    Log(string.Format("Started Wise40 shutdown (reason: {0})...", reason));
                    ShutdownObservatory(reason);
                }
                catch (Exception ex)
                {
                    Log(string.Format("Exception: {0}", ex.Message));
                }
            }, CT).ContinueWith((x) => {
                ShuttingDown = false;
                Log(string.Format("Completed Wise40 shutdown (reason: {0})...", reason));
            },
            TaskContinuationOptions.ExecuteSynchronously);
        }

        bool ShuttingDown
        {
            get
            {
                return Interlocked.Read(ref _shuttingDown) == 1;
            }

            set
            {
                Interlocked.Exchange(ref _shuttingDown, value ? 1 : 0);
            }
        }

        private static void SleepWhileProcessingEvents()
        {
            Stopwatch sw = new Stopwatch();

            sw.Start();
            while (sw.ElapsedMilliseconds < _intervalBetweenLogs.TotalMilliseconds)
                Application.DoEvents();
            sw.Stop();
        }

        private void ShutdownObservatory(string reason)
        {
            try
            {
                Angle domeAz = DomeAzimuth; // Possibly force dome calibration

                if (wisedome.ShutterStatus == ShutterState.shutterClosing || wisedome.ShutterStatus == ShutterState.shutterOpening)
                {
                    do
                    {
                        if (CT.IsCancellationRequested)
                            throw new Exception("Shutdown aborted");

                        Log("    Waiting for Shutter to stop moving ...");
                        SleepWhileProcessingEvents();
                    } while (wisedome.ShutterStatus == ShutterState.shutterClosing || wisedome.ShutterStatus == ShutterState.shutterOpening);
                    Log("    Shutter stopped moving.");
                }

                if (wisetelescope.IsPulseGuiding)
                {
                    do
                    {
                        if (CT.IsCancellationRequested)
                            throw new Exception("Shutdown aborted");

                        Log("    Waiting for PulseGuiding to stop ...");
                        SleepWhileProcessingEvents();
                    } while (wisetelescope.IsPulseGuiding);
                    Log("    PulseGuiding stopped.");
                }

                if (wisetelescope.Slewing)
                {
                    wisetelescope.AbortSlew();
                    while (wisetelescope.Slewing)
                    {
                        if (CT.IsCancellationRequested)
                            throw new Exception("Shutdown aborted");
                        Log("    Waiting for Slewing to stop ...", 10);
                        SleepWhileProcessingEvents();
                    }
                    Log("    Slew aborted.");
                }

                if (wisetelescope.Tracking)
                {
                    wisetelescope.Tracking = false;
                    Log("    Tracking stopped.");
                }

                if (!wisetelescope.AtPark)
                {
                    if (CT.IsCancellationRequested) throw new Exception("Shutdown aborted");

                    Log("   Starting Wise40 park ...");

                    Log(string.Format("    Parking telescope at {0} {1} and dome at {2} ...",
                        wisesite.LocalSiderealTime,
                        (new Angle(66, Angle.Type.Dec)).ToString(),
                        (new Angle(90, Angle.Type.Az).ToNiceString())));

                    Task telescopeShutdownTask = Task.Run(() =>
                    {
                        try
                        {
                            if (wisetelescope.Action("telescope:shutdown", "") != "ok")
                                throw new OperationCanceledException("Action(\"telescope:shutdown\") did not reply with \"ok\"");

                            Log("Action(\"telesope:shutdown\") was activated");
                        }
                        catch (Exception ex)
                        {
                            Log(string.Format("Exception: {0}", ex.Message));
                        }
                    }, CT);

                    ShutterState shutterState;
                    string activities;
                    do
                    {
                        if (CT.IsCancellationRequested)
                        {
                            telescopeShutdownTask.Dispose();
                            throw new Exception("Shutdown aborted");
                        }
                        SleepWhileProcessingEvents();
                        if (CT.IsCancellationRequested)
                        {
                            telescopeShutdownTask.Dispose();
                            throw new Exception("Shutdown aborted");
                        }

                        Angle ra, dec, az;
                        ra = Angle.FromDegrees(wisetelescope.RightAscension, Angle.Type.RA);
                        dec = Angle.FromDegrees(wisetelescope.Declination, Angle.Type.Dec);
                        az = DomeAzimuth;
                        shutterState = wisedome.ShutterStatus;
                        activities = wisetelescope.Action("telescope:get-activities", "");

                        Log(string.Format("    Telescope at {0} {1}, dome at {2}, shutter {3} ...",
                            ra.ToNiceString(),
                            dec.ToNiceString(),
                            az.ToNiceString(),
                            shutterState.ToString().ToLower().Remove(0, "shutter".Length)),
                            _simulated ? 1 : 10);
                    } while (activities.Contains("ShuttingDown"));

                    Log("   Wise40 is parked.");
                }

                if (!_telescopeEnslavesDome)
                {
                    if (!wisedome.AtPark)
                    {
                        Log("    Starting dome park ...");
                        wisedome.Park();
                        do
                        {
                            if (CT.IsCancellationRequested)
                            {
                                wisedome.AbortSlew();
                                throw new Exception("Shutdown aborted");
                            }
                            SleepWhileProcessingEvents();
                            Angle az = DomeAzimuth;
                            Log(string.Format("  Dome at {0} ...", az.ToNiceString()), 10);
                        } while (!wisedome.AtPark);
                        Log("    Dome is parked");
                    }

                    if (wisedome.ShutterStatus != ShutterState.shutterClosed && wisedome.ShutterStatus != ShutterState.shutterClosing)
                    {
                        Log("    Starting shutter close ...");
                        wisedome.CloseShutter();
                        do
                        {
                            if (CT.IsCancellationRequested) throw new Exception("Shutdown aborted");
                            SleepWhileProcessingEvents();
                            Log("    Shutter is closing ...", 10);
                        } while (wisedome.ShutterStatus != ShutterState.shutterClosed);
                        Log("    Shutter is closed.");
                    }
                }

                Log("Wise40 is parked and closed");
            }
            catch (Exception ex)
            {
                if (ex.Message == "Shutdown aborted")
                    Log("Shutdown aborted by operator");
                else
                    Log(string.Format("Exception occurred:\n{0}, aborting shutdown!", ex.Message));

                Log("Action(telescope:abort-shutdown)");
                wisetelescope.Action("telescope:abort-shutdown", "");
            }
            ShuttingDown = false;
        }

        /// <summary>
        /// If the dome is not calibrated the http transaction may timeout.
        /// Wait till the dome calibrates and returns its Azimuth.
        /// </summary>
        private Angle DomeAzimuth
        {
            get
            {
                double degrees = Double.NaN;

                while (Double.IsNaN(degrees))
                {
                    try
                    {
                        degrees = wisedome.Azimuth;
                    }
                    catch (Exception ex)
                    {
                        Exception inner = ex.InnerException;
                        Log(string.Format("Waiting for dome Azimuth ({0}) ...",
                            inner != null ? "inner: " + inner.Message : ex.Message));
                    }
                }
                return Angle.FromDegrees(degrees, Angle.Type.Az);
            }
        }

        private void buttonPark_Click(object sender, EventArgs e)
        {
            if (ShuttingDown)
                AbortShutdown();
            else
                DoShutdownObservatory("Manual Shutdown");
        }

        private void aboutToolStripMenuItem_Click(object sender, EventArgs e)
        {
            new ObservatoryMonitorAboutForm(version).Show();
        }

        private void updateManualInterventionControls()
        {
            if (HumanIntervention.IsSet()) {
                labelHumanInterventionStatus.Text = "Active";
                labelHumanInterventionStatus.ForeColor = unsafeColor;
                buttonManualIntervention.Text = "Deactivate";
                toolTip.SetToolTip(labelHumanInterventionStatus, HumanIntervention.Info.Replace(";", "\n  "));
            } else
            {
                labelHumanInterventionStatus.Text = "Inactive";
                buttonManualIntervention.Text = "Activate";
                labelHumanInterventionStatus.ForeColor = safeColor;
                toolTip.SetToolTip(labelHumanInterventionStatus, "");
            }
        }

        private void removeHumanInterventionFile(object sender, DoWorkEventArgs e)
        {
            HumanIntervention.Remove();
        }

        private void afterRemoveHumanInterventionFile(object sender, RunWorkerCompletedEventArgs e)
        {
            Log("Removed operator intervention.");
        }

        private void buttonManualIntervention_Click(object sender, EventArgs e)
        {
            if (HumanIntervention.IsSet())
            {
                BackgroundWorker bw = new BackgroundWorker();
                bw.DoWork += new DoWorkEventHandler(removeHumanInterventionFile);
                bw.RunWorkerCompleted += new RunWorkerCompletedEventHandler(afterRemoveHumanInterventionFile);
                bw.RunWorkerAsync();
            }
            else
            {
                DialogResult result = new InterventionForm().ShowDialog();
                if (result == DialogResult.OK)
                    Log("Created operator intervention");
            }

            updateManualInterventionControls();
            CheckSituation();
        }
        
        private void SelectOpMode(object sender, EventArgs e)
        {
            ToolStripMenuItem selectedItem = sender as ToolStripMenuItem;
            WiseSite.OpMode mode = (selectedItem == wISEToolStripMenuItem) ? WiseSite.OpMode.WISE :
                (selectedItem == lCOToolStripMenuItem) ? WiseSite.OpMode.LCO : WiseSite.OpMode.ACP;
            
            wisesite.OperationalMode = mode;

            UpdateOpModeControls();
            CloseConnections();
            KillWise40Apps();
        }

        private void KillWise40Apps()
        {
            foreach (var proc in Process.GetProcessesByName("ASCOM.RESTServer"))
                proc.Kill();

            foreach (var proc in Process.GetProcessesByName("Dash"))
                proc.Kill();
        }

        private void UpdateOpModeControls()
        {
            WiseSite.OpMode currentMode = wisesite.OperationalMode;

            List<ToolStripMenuItem> items = new List<ToolStripMenuItem>() {
                wISEToolStripMenuItem,
                lCOToolStripMenuItem,
                aCPToolStripMenuItem,
            };

            foreach (var item in items)
                if (item.Text.EndsWith(Const.checkmark))
                    item.Text = item.Text.Substring(0, item.Text.Length - Const.checkmark.Length);

            ToolStripMenuItem selected = null;
            switch (currentMode)
            {
                case WiseSite.OpMode.LCO: selected = lCOToolStripMenuItem; break;
                case WiseSite.OpMode.ACP: selected = aCPToolStripMenuItem; break;
                case WiseSite.OpMode.WISE: selected = wISEToolStripMenuItem; break;
            }
            if (selected != null)
                selected.Text += Const.checkmark;
            labelOperatingMode.Text = currentMode.ToString();
        }

        private void setupToolStripMenuItem_Click(object sender, EventArgs e)
        {
            new ObservatoryMonitorSetupDialogForm(this).Show();
        }

        public void ReadProfile()
        {            
            using (Profile driverProfile = new Profile() { DeviceType = "SafetyMonitor" })
            {
                driverProfile.Register(Const.wiseObservatoryMonitorDriverID, "Wise40 ObservatoryMonitor");

                int minutes = Convert.ToInt32(driverProfile.GetValue(Const.wiseObservatoryMonitorDriverID,
                    "MinutesBetweenChecks", string.Empty, "5"));

                _intervalBetweenChecks = new TimeSpan(0, minutes, 0);
            }

            using (Profile driverProfile = new Profile() { DeviceType = "Telescope" })
            {
                MinutesToIdle = Convert.ToInt32(driverProfile.GetValue(Const.wiseTelescopeDriverID,
                    Const.ProfileName.Telescope_MinutesToIdle, string.Empty, "15"));
            }
        }

        public void WriteProfile()
        {
            using (Profile driverProfile = new Profile() { DeviceType = "SafetyMonitor" })
            {
                driverProfile.WriteValue(Const.wiseObservatoryMonitorDriverID, "MinutesBetweenChecks",
                    MinutesBetweenChecks.ToString());
            }

            using (Profile driverProfile = new Profile() { DeviceType = "Telescope" })
            {
                driverProfile.WriteValue(Const.wiseTelescopeDriverID,
                    Const.ProfileName.Telescope_MinutesToIdle, MinutesToIdle.ToString());
            }
        }

        public int MinutesBetweenChecks
        {
            get
            {
                return _intervalBetweenChecks.Minutes;
            }

            set
            {
                _intervalBetweenChecks = new TimeSpan(0, value, 0);
<<<<<<< HEAD
=======
            }
        }

        public int MinutesToIdle
        {
            get
            {
                return _minutesToIdle;
            }

            set
            {
                _minutesToIdle = value;
>>>>>>> 6e6e90e7
            }
        }

        private void conditionsBypassToolStripMenuItem_Click(object sender, EventArgs e)
        {
            if (wisesafetooperate == null)
                return;

            string safeToOperateStatus = wisesafetooperate.Action("status", string.Empty);
            bool currentlyBypassed = safeToOperateStatus.Contains("bypassed:false") ? false : true;

            wisesafetooperate.Action(currentlyBypassed ? "end-bypass" : "start-bypass", string.Empty);
        }

        private void buttonProjector_Click(object sender, EventArgs e)
        {
            string status = wisedome.Action("dome:get-projector", "");

            if (status == "on")
            {
                wisedome.Action("dome:set-projector", "off");
                buttonProjector.Text = "Projector On";
            }
            else
            {
                wisedome.Action("dome:set-projector", "on");
                buttonProjector.Text = "Projector Off";
            }
        }

        private void UpdateProjectorControls()
        {
            string status = wisedome.Action("dome:get-projector", "");

            buttonProjector.Text = "Projector " + ((status == "on") ? "Off" : "On");
        }
    }
}<|MERGE_RESOLUTION|>--- conflicted
+++ resolved
@@ -829,8 +829,6 @@
             set
             {
                 _intervalBetweenChecks = new TimeSpan(0, value, 0);
-<<<<<<< HEAD
-=======
             }
         }
 
@@ -844,7 +842,6 @@
             set
             {
                 _minutesToIdle = value;
->>>>>>> 6e6e90e7
             }
         }
 
