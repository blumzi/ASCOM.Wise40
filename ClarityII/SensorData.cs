﻿using System;
using System.Collections.Generic;
using System.Linq;
using System.Text;

using System.Diagnostics;

namespace ASCOM.CloudSensor
{

    //    
    //    Excerpt from the ClarityII manual
    //            
    //        17.1.1 New Format
    //            This recommended format gives access to all of the data Cloud Sensor II can provide.The data is similar
    //            to the display fields in the Clarity II window.The format has been split across two lines to make it fit on
    //            this page:
    //
    //            Date       Time        T V SkyT  AmbT SenT Wind Hum DewPt Hea R W     Since Now() Day's c w r d C A
    //            2005-06-03 02:07:23.34 C K -28.5 18.7 22.5 45.3 75  10.3  30  0 00004 038506.08846      1 2 1 0 0 0
    //
    //            The header line is here just for illustration.It does not actually appear anywhere.
    //            The fields mean:
    //
    //
    //            Heading Col’s Meaning
    //
    //            Date        1-10    local date yyyy-mm-dd
    //            Time        12-22   local time hh:mm:ss.ss (24 hour clock)
    //            T           24      temperature units displayed and in this data, 'C' for Celsius or 'F' for Fahrenheit
    //            V           26      wind velocity units displayed and in this data, ‘K’ for km/hr or ‘M’ for mph or 'm' for m/s
    //            SkyT        28-33   sky-ambient temperature, 999. for saturated hot, -999. for saturated cold, or –998. for wet
    //            AmbT        35-40   ambient temperature
    //            SenT        41-47   sensor case temperature, 999. for saturated hot, -999. for saturated cold. Neither saturated condition 
    //                                 should ever occur.
    //            Wind        49-54   wind speed or:
    //                                  -1. if still heating up,
    //                                  -2. if wet,
    //                                  -3. if the A/D from the wind probe is bad (firmware<V56 only) ,
    //                                  -4. if the probe is not heating (a failure condition),
    //                                  -5. if the A/D from the wind probe is low (shorted, a failure condition) (firmware >=V56 only),
    //                                  -6. if the A/D from the wind probe is high (no probe plugged in or a failure) (firmware >=V56 only).
    //            Hum         56-58   relative humidity in %
    //            DewPt       60-65   dew point temperature
    //            Hea         67-69   heater setting in %
    //            R           71      rain flag, =0 for dry, =1 for rain in the last minute, =2 for rain right now
    //            W           73      wet flag, =0 for dry, =1 for wet in the last minute, =2 for wet right now
    //            Since       75-79   seconds since the last valid data
    //            Now() Day's 81-92   date/time given as the VB6 Now() function result (in days) when Clarity II last wrote this file
    //            c           94      cloud condition (see the Cloudcond enum in section 20)  Cloud Sensor II User’s Manual V0029 46
    //            w           96      wind condition(see the Windcond enum in section 20)
    //            r           98      rain condition(see the Raincond enum in section 20)
    //            d           100     daylight condition(see the Daycond enum in section 20)
    //            C           102     roof close, = 0 not requested, = 1 if roof close was requested on this cycle
    //            A           104     alert, = 0 when not alerting, = 1 when alerting
    //
    public class SensorData
    {
        public double age;
        public DateTime date;
        public enum TempUnits {
            tempCelsius = 0,
            tempFahrenheit = 1,
        }
        public TempUnits tempUnits;    // 'C' for Celsius, 'F' for Fahrenheit
        public enum WindUnits
        {
            windKmPerHour = 0,
            windMilesPerHour = 1,
            windMeterPerSecond = 2,
        }
        public WindUnits windUnits;
        public double skyAmbientTemp;  // 999 for saturated hot, -999 for saturated cold, -998 for wet
        public enum SpecialTempValue
        {
            specialTempSaturatedHot = 999,
            specialTempSaturatedLow = -999,
            specialTempWet = -998,
        }
        public double ambientTemp;  // tempUnits
        public double sensorTemp;   // tempUnits
        public double windSpeed;    // windUnits
        public enum SpecialWindSpeedValue
        {
            windHeatingUp = -1,
            windWet = -2,
            windBadProbe = -3,
            windProbeNotHeating = -4,
            windProbeShorted = -5,
            windProbeFailure = -6,
        }
        public int humidity;        // %
        public double dewPoint;     // degrees
        public int heaterSetting;   // %
        public enum WetFlagValue { wetDry = 0, wetLastMinute = 1, wetRightNow = 2 };
        public WetFlagValue rainFlag;
        public WetFlagValue wetFlag;
        public int sinceSeconds;
        public DateTime lastWriten;
        public enum CloudCondition
        {
            cloudUnknown = 0,
            cloudClear = 1,
            cloudCloudy = 2,
            cloudVeyCloudy = 3,
            cloudWet = 4,
        }
        public CloudCondition cloudCondition;
        public enum WindCondition {
            windUnknow = 0,
            windwindCalm = 1,
            windWindy = 2,
            windVeryWindy = 3,
        }
        public WindCondition windCondition;
        public enum RainCondition
        {
            rainUnknown = 0,
            rainDry = 1,
            rainWet = 2,
            rainRain = 3,
        }
        public RainCondition rainCondition;
        public enum DayCondition {
            dayUnknown = 0,
            dayDark = 1,
            dayLight = 2,
            dayVeryLight = 3,
        }
        public DayCondition dayCondition;
        public bool roofCloseRequested;
        public bool alerting;

        public SensorData(string data)
        {
            try
            {                
                date = Convert.ToDateTime(data.Substring(0, 22));
                age = DateTime.Now.Subtract(date).TotalSeconds;
                switch (data.Substring(23, 1))
                {
                    case "C":
                        tempUnits = TempUnits.tempCelsius;
                        break;
                    case "F":
                        tempUnits = TempUnits.tempFahrenheit;
                        break;
                }
                switch (data.Substring(25, 1))
                {
                    case "K":
                        windUnits = WindUnits.windKmPerHour;
                        break;
                    case "M":
                        windUnits = WindUnits.windMilesPerHour;
                        break;
                    case "m":
                        windUnits = WindUnits.windMeterPerSecond;
                        break;
                }
                skyAmbientTemp = Convert.ToDouble(data.Substring(27, 6));
                ambientTemp = Convert.ToDouble(data.Substring(34, 6));
                sensorTemp = Convert.ToDouble(data.Substring(40, 6));
                windSpeed = Convert.ToDouble(data.Substring(48, 6));
                humidity = Convert.ToInt32(data.Substring(55, 3));
                dewPoint = Convert.ToDouble(data.Substring(59, 6));
                heaterSetting = Convert.ToInt32(data.Substring(66, 3));
                rainFlag = (WetFlagValue)Convert.ToInt32(data.Substring(70, 1));
                wetFlag = (WetFlagValue)Convert.ToInt32(data.Substring(72, 1));
<<<<<<< HEAD
                sinceSeconds = Convert.ToInt32(data.Substring(74, 5));
                //lastWriten = Convert.ToDateTime(data.Substring(80, 12));
=======
                sinceSeeconds = Convert.ToInt32(data.Substring(74, 5));
                //lastWriten = Convert.ToDateTime(data.Substring(80, 11));
>>>>>>> ce2aef13
                cloudCondition = (CloudCondition)Convert.ToInt32(data.Substring(93, 1));
                windCondition = (WindCondition)Convert.ToInt32(data.Substring(95, 1));
                rainCondition = (RainCondition)Convert.ToInt32(data.Substring(97, 1));
                dayCondition = (DayCondition)Convert.ToInt32(data.Substring(99, 1));
<<<<<<< HEAD
                switch (data.Substring(101, 1))
                {
                    case "0":
                        roofCloseRequested = false;
                        break;
                    case "1":
                        roofCloseRequested = true;
                        break;
                }
=======
                var x = Convert.ToInt32(data.Substring(101, 1));
                roofCloseRequested = (x == 1) ? true : false;
                x = Convert.ToInt32(data.Substring(103, 1));
                alerting = (x == 1) ? true : false;
>>>>>>> ce2aef13
            } catch(Exception e)
            {
                throw new InvalidValueException(string.Format("Could not parse sensor data, caught: {0}", e.Message));
            }
        }
    }
}<|MERGE_RESOLUTION|>--- conflicted
+++ resolved
@@ -2,8 +2,6 @@
 using System.Collections.Generic;
 using System.Linq;
 using System.Text;
-
-using System.Diagnostics;
 
 namespace ASCOM.CloudSensor
 {
@@ -95,7 +93,7 @@
         public enum WetFlagValue { wetDry = 0, wetLastMinute = 1, wetRightNow = 2 };
         public WetFlagValue rainFlag;
         public WetFlagValue wetFlag;
-        public int sinceSeconds;
+        public int sinceSeeconds;
         public DateTime lastWriten;
         public enum CloudCondition
         {
@@ -167,33 +165,16 @@
                 heaterSetting = Convert.ToInt32(data.Substring(66, 3));
                 rainFlag = (WetFlagValue)Convert.ToInt32(data.Substring(70, 1));
                 wetFlag = (WetFlagValue)Convert.ToInt32(data.Substring(72, 1));
-<<<<<<< HEAD
-                sinceSeconds = Convert.ToInt32(data.Substring(74, 5));
-                //lastWriten = Convert.ToDateTime(data.Substring(80, 12));
-=======
                 sinceSeeconds = Convert.ToInt32(data.Substring(74, 5));
                 //lastWriten = Convert.ToDateTime(data.Substring(80, 11));
->>>>>>> ce2aef13
                 cloudCondition = (CloudCondition)Convert.ToInt32(data.Substring(93, 1));
                 windCondition = (WindCondition)Convert.ToInt32(data.Substring(95, 1));
                 rainCondition = (RainCondition)Convert.ToInt32(data.Substring(97, 1));
                 dayCondition = (DayCondition)Convert.ToInt32(data.Substring(99, 1));
-<<<<<<< HEAD
-                switch (data.Substring(101, 1))
-                {
-                    case "0":
-                        roofCloseRequested = false;
-                        break;
-                    case "1":
-                        roofCloseRequested = true;
-                        break;
-                }
-=======
                 var x = Convert.ToInt32(data.Substring(101, 1));
                 roofCloseRequested = (x == 1) ? true : false;
                 x = Convert.ToInt32(data.Substring(103, 1));
                 alerting = (x == 1) ? true : false;
->>>>>>> ce2aef13
             } catch(Exception e)
             {
                 throw new InvalidValueException(string.Format("Could not parse sensor data, caught: {0}", e.Message));
