--- conflicted
+++ resolved
@@ -17,25 +17,16 @@
         public SetupDialogForm()
         {
             InitializeComponent();
-<<<<<<< HEAD
+            vantagePro.ReadProfile();
             if (vantagePro._opMode == WiseVantagePro.OpMode.File)
             {
                 radioButtonDataFile.Checked = true;
                 opMode = WiseVantagePro.OpMode.File;
-=======
-            vantagePro.ReadProfile();
-            if (vantagePro._opMode == WiseVantagePro.OpMode.File)
-            {
-                radioButtonDataFile.Checked = true;
->>>>>>> bf3c9134
             }
             else
             {
                 radioButtonSerialPort.Checked = true;
-<<<<<<< HEAD
                 opMode = WiseVantagePro.OpMode.Serial;
-=======
->>>>>>> bf3c9134
             }
             
             labelReportFileValue.Text = vantagePro.DataFile;
@@ -46,20 +37,11 @@
 
         private void cmdOK_Click(object sender, EventArgs e) // OK button event handler
         {
-<<<<<<< HEAD
-            vantagePro._opMode = opMode;
-            if (opMode == WiseVantagePro.OpMode.File)
-                vantagePro.DataFile = labelReportFileValue.Text;
-            else
-                vantagePro._portName = comboBoxSerialPort.Text;
-            vantagePro.WriteProfile();
-=======
             vantagePro._opMode = radioButtonDataFile.Checked ? WiseVantagePro.OpMode.File : WiseVantagePro.OpMode.Serial;
             vantagePro.DataFile = labelReportFileValue.Text;
             vantagePro._portName = comboBoxSerialPort.Text;
             vantagePro.WriteProfile();
             Close();
->>>>>>> bf3c9134
         }
 
         private void cmdCancel_Click(object sender, EventArgs e) // Cancel button event handler
