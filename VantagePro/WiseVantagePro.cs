﻿using System;
using System.Collections.Generic;
using System.Linq;
using System.Text;
using System.Globalization;

using System.IO;
using System.Threading;
using ASCOM.Wise40.Common;
using ASCOM.Utilities;


namespace ASCOM.Wise40.VantagePro
{
    public class WiseVantagePro: WiseObject
    {
        private string _dataFile;
        internal static string opModeProfileName = "OperationMode";
        internal static string dataFileProfileName = "DataFile";
        internal static string serialPortProfileName = "Port";
        private static WiseVantagePro _instance = new WiseVantagePro();
        private static Version version = new Version("0.2");
        public static string driverDescription = string.Format("ASCOM Wise40.VantagePro v{0}", version.ToString());
        private Util util = new Util();
        private TraceLogger tl;

        public enum OpMode { File, Serial };
        public OpMode _opMode = WiseVantagePro.OpMode.File;

        public string _portName = null;
        public int _portSpeed = 19200;
        System.IO.Ports.SerialPort _port = new System.IO.Ports.SerialPort();

        Common.Debugger debugger = Debugger.Instance;
        private bool _connected = false;
        private bool _initialized = false;

        public WiseVantagePro() { }
        static WiseVantagePro() { }

        private Dictionary<string, string> sensorData = null;
        private DateTime _lastDataRead = DateTime.MinValue;
        private static object syncObject = new object();

        public static WiseVantagePro Instance
        {
            get
            {
                if (_instance == null)
                {
                    lock (syncObject)
                    {
                        if (_instance == null)
                            _instance = new WiseVantagePro();
                    }
                }
                _instance.init();
                return _instance;
            }
        }

        /// <summary>
        /// Forces the driver to immediatley query its attached hardware to refresh sensor
        /// values
        /// </summary>
        public void Refresh()
        {
            if (_opMode == OpMode.File)
                RefreshFromDatafile();
            else
                RefreshFromSerialPort();
        }

        public void RefreshFromDatafile()
        {
            tl.LogMessage("Refresh", "dataFile: " + _dataFile);

            if (_dataFile == null || _dataFile == string.Empty)
            {
                if (_connected)
                    throw new InvalidValueException("Null or empty dataFile name");
                else
                    return;
            }

            if (_lastDataRead == DateTime.MinValue || File.GetLastWriteTime(_dataFile).CompareTo(_lastDataRead) > 0)
            {
                if (sensorData == null)
                    sensorData = new Dictionary<string, string>();

                for (int tries = 5; tries != 0; tries--)
                {
                    try
                    {
                        using (StreamReader sr = new StreamReader(_dataFile))
                        {
                            string[] words;
                            string line;

                            if (sr == null)
                                throw new InvalidValueException(string.Format("Refresh: cannot open \"{0}\" for read.", _dataFile));

                            while ((line = sr.ReadLine()) != null)
                            {
                                words = line.Split('=');
                                if (words.Length != 3)
                                    continue;
                                sensorData[words[0]] = words[1];
                            }
                            _lastDataRead = DateTime.Now;
                        }
                    } catch
                    {
                        Thread.Sleep(500);  // WeatherLink is writing the file
                    }
                }
            }
        }

        private void TryOpenPort()
        {
<<<<<<< HEAD
            if (_port.IsOpen)
=======
            if (_port == null)
                _port = new System.IO.Ports.SerialPort();
            else if (_port.IsOpen)
>>>>>>> bf3c9134
                return;

            _port.PortName = _portName;
            _port.BaudRate = _portSpeed;
            _port.ReadTimeout = 1000;
            _port.ReadBufferSize = 100;
            try
            {
                _port.Open();
            }
            catch (Exception ex)
            {
                #region debug
                debugger.WriteLine(Debugger.DebugLevel.DebugDevice, "TryOpenPort: Cannot open \"{0}\", ex: {1}",
                    _portName, ex.Message);
                #endregion
                throw;
            }
        }

        private bool TryWakeUpVantagePro()
        {
            TryOpenPort();

            bool awake = false;
            for (var attempts = 3; attempts != 0; attempts--)
            {
                _port.Write("\r");
                if (_port.ReadExisting() == "\n\r")
                {
                    awake = true;
                    break;
                }
            }

            if (!awake)
            {
                #region debug
                #endregion
            }
            return awake;
        }

        /// <summary>
        /// Gets a VantagePro two-bytes entity from the LPS command reply block
        ///  They are transmitted LSB first - (buf[offset] = LSB, buf[offset+1] = MSB)
        /// </summary>
        /// <param name="bytes">The stream of bytes in the reply block</param>
        /// <param name="o">The starting offset</param>
        /// <returns></returns>
        public ushort getTwoBytes(byte[] bytes, int o)
        {
            return (ushort) ((bytes[o + 1] << 8) | bytes[o]);
        }

        public void RefreshFromSerialPort()
        {
            if (Simulated)
            {
                sensorData["outsideTemp"] = "300";
                sensorData["windSpeed"] = "400";
                sensorData["windDir"] = "275";
                sensorData["outsideHumidity"] = "85";
                sensorData["barometer"] = "1234";
                sensorData["outsideDewPt"] = "55";
                sensorData["rainRate"] = "11";
                sensorData["ForecastStr"] = "No forecast";
                return;
            }

            if (!TryWakeUpVantagePro())
                return;

            byte[] buf = new byte[99];
            _port.Write("LPS 2 1\n");

            if (_port.ReadByte() != 0x6)
                return;

            if (_port.Read(buf, 0, 99) != 99)
                return;

            // Check the reply is valid - TBD verify the checksum
            if (buf[0] != 'L' || buf[1] != 'O' || buf[2] != 'O' || buf[4] != 1 || buf[95] != '\n' || buf[96] != '\r')
                return;

            ASCOM.Utilities.Util util = new Util();

<<<<<<< HEAD
            if (sensorData == null)
                sensorData = new Dictionary<string, string>();

            double fahrenheit = ((buf[12] << 8) | buf[13]) / 10.0;
            sensorData["outsideTemp"] = util.ConvertUnits(fahrenheit, Units.degreesFarenheit, Units.degreesCelsius).ToString();
=======
            double F = getTwoBytes(buf, 12) / 10.0;
            sensorData["outsideTemp"] = util.ConvertUnits(F, Units.degreesFarenheit, Units.degreesCelsius).ToString();
>>>>>>> bf3c9134
            sensorData["windSpeed"] = util.ConvertUnits(buf[14], Units.milesPerHour, Units.metresPerSecond).ToString();
            sensorData["windDir"] = getTwoBytes(buf, 16).ToString();
            sensorData["outsideHumidity"] = buf[33].ToString();
            sensorData["barometer"] = getTwoBytes(buf, 7).ToString();
            F = getTwoBytes(buf, 30);
            sensorData["outsideDewPt"] = util.ConvertUnits(F, Units.degreesFarenheit, Units.degreesCelsius).ToString();
            sensorData["rainRate"] = getTwoBytes(buf, 41).ToString();
            sensorData["ForecastStr"] = "No forecast";
        }

        public void init()
        {
            if (_initialized)
                return;

            Name = "Wise40.VantagePro";
            debugger.init();
            tl = new TraceLogger("", "Wise40.VantagePro");
            tl.Enabled = debugger.Tracing;
            tl.LogMessage("ObservingConditions", "initialized");

            sensorData = new Dictionary<string, string>();

            ReadProfile();
            Refresh();

            _initialized = true;
        }

        public bool Connected
        {
            get
            {
                return _connected;
            }

            set
            {
                tl.LogMessage("Connected Set", value.ToString());
                if (value == _connected)
                    return;

<<<<<<< HEAD
                if (_opMode == OpMode.Serial)
=======
                if (Simulated || _opMode == OpMode.Serial)
>>>>>>> bf3c9134
                {
                    if (value == true)
                        TryOpenPort();
                    else
                        _port.Close();
                    _connected = _port.IsOpen;
                } else
                    _connected = value;
            }
        }

        public string Description
        {
            get
            {
                tl.LogMessage("Description Get", driverDescription);
                return driverDescription;
            }
        }

        public static string DriverDescription
        {
            get
            {
                return driverDescription;
            }
        }

        public string DriverInfo
        {
            get
            {
                string driverInfo = "Wrapper for VantagePro Report file. Version: " + String.Format(CultureInfo.InvariantCulture, "{0}.{1}", version.Major, version.Minor);
                tl.LogMessage("DriverInfo Get", driverInfo);
                return driverInfo;
            }
        }

        public static string driverVersion
        {
            get
            {
                return _instance.DriverVersion;
            }
        }

        public string DriverVersion
        {
            get
            {
                string driverVersion = String.Format(CultureInfo.InvariantCulture, "{0}.{1}", version.Major, version.Minor);
                tl.LogMessage("DriverVersion Get", driverVersion);
                return driverVersion;
            }
        }

        /// <summary>
        /// Read the device configuration from the ASCOM Profile store
        /// </summary>
        internal void ReadProfile()
        {
            string defaultReportFile = Simulated ?
                    "c:/temp/Weather_Wise40_Vantage_Pro.htm" :
                    "c:/Wise40/Weather/Davis VantagePro/Weather_Wise40_Vantage_Pro.htm";
                ;
            using (Profile driverProfile = new Profile() { DeviceType = "ObservingConditions" })
            {
                OpMode mode;

<<<<<<< HEAD
                Enum.TryParse<OpMode>(driverProfile.GetValue(Const.wiseVantageProDriverID, opModeProfileName, string.Empty, "File"), out mode);
=======
                Enum.TryParse<OpMode>(driverProfile.GetValue(Const.wiseVantageProDriverID, opModeProfileName, string.Empty, OpMode.File.ToString()), out mode);
>>>>>>> bf3c9134
                _opMode = mode;
                _dataFile = driverProfile.GetValue(Const.wiseVantageProDriverID, dataFileProfileName, string.Empty, defaultReportFile);
                _portName = driverProfile.GetValue(Const.wiseVantageProDriverID, serialPortProfileName, string.Empty, "");
            }
        }

        /// <summary>
        /// Write the device configuration to the  ASCOM  Profile store
        /// </summary>
        internal void WriteProfile()
        {
            using (Profile driverProfile = new Profile() { DeviceType = "ObservingConditions" })
            {
                driverProfile.WriteValue(Const.wiseVantageProDriverID, opModeProfileName, _opMode.ToString());
                driverProfile.WriteValue(Const.wiseVantageProDriverID, dataFileProfileName, _dataFile);
                driverProfile.WriteValue(Const.wiseVantageProDriverID, serialPortProfileName, _portName);
            }
        }

        public string DataFile
        {
            get
            {
                return _dataFile;
            }

            set
            {
                _dataFile = value;
            }
        }

        #region IObservingConditions Implementation

        /// <summary>
        /// Gets and sets the time period over which observations wil be averaged
        /// </summary>
        /// <remarks>
        /// Get must be implemented, if it can't be changed it must return 0
        /// Time period (hours) over which the property values will be averaged 0.0 =
        /// current value, 0.5= average for the last 30 minutes, 1.0 = average for the
        /// last hour
        /// </remarks>
        public double AveragePeriod
        {
            get
            {
                tl.LogMessage("AveragePeriod", "get - 0");
                return 0;
            }
            set
            {
                tl.LogMessage("AveragePeriod", string.Format("set - {0}", value));
                if (value != 0)
                    throw new InvalidValueException("Only 0.0 accepted");
            }
        }

        /// <summary>
        /// Amount of sky obscured by cloud
        /// </summary>
        /// <remarks>0%= clear sky, 100% = 100% cloud coverage</remarks>
        public double CloudCover
        {
            get
            {
                tl.LogMessage("CloudCover", "get - not implemented");
                throw new PropertyNotImplementedException("CloudCover", false);
            }
        }

        /// <summary>
        /// Atmospheric dew point at the observatory in deg C
        /// </summary>
        /// <remarks>
        /// Normally optional but mandatory if <see cref=" ASCOM.DeviceInterface.IObservingConditions.Humidity"/>
        /// Is provided
        /// </remarks>
        public double DewPoint
        {
            get
            {
                Refresh();
                var dewPoint = Convert.ToDouble(sensorData["outsideDewPt"]);

                tl.LogMessage("DewPoint", "get - " + dewPoint.ToString());
                #region debug
                debugger.WriteLine(Debugger.DebugLevel.DebugSafety, string.Format("VantagePro: DewPoint - get => {0}", dewPoint.ToString()));
                #endregion
                return dewPoint;
            }
        }

        /// <summary>
        /// Atmospheric relative humidity at the observatory in percent
        /// </summary>
        /// <remarks>
        /// Normally optional but mandatory if <see cref="ASCOM.DeviceInterface.IObservingConditions.DewPoint"/> 
        /// Is provided
        /// </remarks>
        public double Humidity
        {
            get
            {
                Refresh();
                var humidity = Convert.ToDouble(sensorData["outsideHumidity"]);

                tl.LogMessage("Humidity", "get - " + humidity.ToString());
                #region debug
                debugger.WriteLine(Debugger.DebugLevel.DebugSafety, string.Format("VantagePro: Humidity - get => {0}", humidity.ToString()));
                #endregion
                return humidity;
            }
        }

        /// <summary>
        /// Atmospheric pressure at the observatory in hectoPascals (mB)
        /// </summary>
        /// <remarks>
        /// This must be the pressure at the observatory and not the "reduced" pressure
        /// at sea level. Please check whether your pressure sensor delivers local pressure
        /// or sea level pressure and adjust if required to observatory pressure.
        /// </remarks>
        public double Pressure
        {
            get
            {
                Refresh();
                var pressure = Convert.ToDouble(sensorData["barometer"]);

                tl.LogMessage("Pressure", "get - " + pressure.ToString());
                #region debug
                debugger.WriteLine(Debugger.DebugLevel.DebugSafety, string.Format("VantagePro: Pressure - get => {0}", pressure.ToString()));
                #endregion
                return pressure;
            }
        }

        /// <summary>
        /// Rain rate at the observatory
        /// </summary>
        /// <remarks>
        /// This property can be interpreted as 0.0 = Dry any positive nonzero value
        /// = wet.
        /// </remarks>
        public double RainRate
        {
            get
            {
                Refresh();
                var rainRate = Convert.ToDouble(sensorData["rainRate"]);

                tl.LogMessage("RainRate", "get - " + rainRate.ToString());
                #region debug
                debugger.WriteLine(Debugger.DebugLevel.DebugSafety, string.Format("VantagePro: RainRate - get => {0}", rainRate.ToString()));
                #endregion
                return rainRate;
            }
        }
        

        /// <summary>
        /// Provides a description of the sensor providing the requested property
        /// </summary>
        /// <param name="PropertyName">Name of the property whose sensor description is required</param>
        /// <returns>The sensor description string</returns>
        /// <remarks>
        /// PropertyName must be one of the sensor properties, 
        /// properties that are not implemented must throw the MethodNotImplementedException
        /// </remarks>
        public string SensorDescription(string PropertyName)
        {
            switch (PropertyName)
            {
                case "AveragePeriod":
                    return "Average period in hours, immediate values are only available";

                case "DewPoint":
                case "Humidity":
                case "Pressure":
                case "Temperature":
                case "WindDirection":
                case "WindSpeed":
                case "RainRate":
                    return "SensorDescription - " + PropertyName;

                case "SkyBrightness":
                case "SkyQuality":
                case "StarFWHM":
                case "SkyTemperature":
                case "WindGust":
                case "CloudCover":
                    tl.LogMessage("SensorDescription", PropertyName + " - not implemented");
                    throw new MethodNotImplementedException("SensorDescription(" + PropertyName + ")");
                default:
                    tl.LogMessage("SensorDescription", PropertyName + " - unrecognised");
                    throw new ASCOM.InvalidValueException("SensorDescription(" + PropertyName + ")");
            }
        }

        /// <summary>
        /// Sky brightness at the observatory
        /// </summary>
        public double SkyBrightness
        {
            get
            {
                tl.LogMessage("SkyBrightness", "get - not implemented");
                throw new PropertyNotImplementedException("SkyBrightness", false);
            }
        }

        /// <summary>
        /// Sky quality at the observatory
        /// </summary>
        public double SkyQuality
        {
            get
            {
                tl.LogMessage("SkyQuality", "get - not implemented");
                throw new PropertyNotImplementedException("SkyQuality", false);
            }
        }

        /// <summary>
        /// Seeing at the observatory
        /// </summary>
        public double StarFWHM
        {
            get
            {
                tl.LogMessage("StarFWHM", "get - not implemented");
                throw new PropertyNotImplementedException("StarFWHM", false);
            }
        }

        /// <summary>
        /// Sky temperature at the observatory in deg C
        /// </summary>
        public double SkyTemperature
        {
            get
            {
                tl.LogMessage("SkyTemperature", "get - not implemented");
                throw new PropertyNotImplementedException("SkyTemperature", false);
            }
        }

        /// <summary>
        /// Temperature at the observatory in deg C
        /// </summary>
        public double Temperature
        {
            get
            {
                Refresh();
                var temperature = Convert.ToDouble(sensorData["outsideTemp"]);

                tl.LogMessage("Temperature", "get - " + temperature.ToString());
                #region debug
                debugger.WriteLine(Debugger.DebugLevel.DebugSafety, string.Format("VantagePro: Temperature - get => {0}", temperature.ToString()));
                #endregion
                return temperature;
            }
        }

        /// <summary>
        /// Provides the time since the sensor value was last updated
        /// </summary>
        /// <param name="PropertyName">Name of the property whose time since last update Is required</param>
        /// <returns>Time in seconds since the last sensor update for this property</returns>
        /// <remarks>
        /// PropertyName should be one of the sensor properties Or empty string to get
        /// the last update of any parameter. A negative value indicates no valid value
        /// ever received.
        /// </remarks>
        public double TimeSinceLastUpdate(string PropertyName)
        {
            switch (PropertyName)
            {
                case "SkyBrightness":
                case "SkyQuality":
                case "StarFWHM":
                case "SkyTemperature":
                case "WindGust":
                case "CloudCover":
                    tl.LogMessage("TimeSinceLastUpdate", PropertyName + " - not implemented");
                    throw new MethodNotImplementedException("SensorDescription(" + PropertyName + ")");
            }
            Refresh();

            double seconds = 0.0;
            if (_opMode == OpMode.File)
            {
                string dateTime = sensorData["utcDate"] + " " + sensorData["utcTime"] + "m";
                DateTime lastUpdate = Convert.ToDateTime(dateTime);
                seconds = (DateTime.UtcNow - lastUpdate).TotalSeconds;
            }

            tl.LogMessage("TimeSinceLastUpdate", PropertyName + seconds.ToString());
            return seconds;
        }

        /// <summary>
        /// Wind direction at the observatory in degrees
        /// </summary>
        /// <remarks>
        /// 0..360.0, 360=N, 180=S, 90=E, 270=W. When there Is no wind the driver will
        /// return a value of 0 for wind direction
        /// </remarks>
        public double WindDirection
        {
            get
            {
                Refresh();
                var windDir = Convert.ToDouble(sensorData["windDir"]);

                tl.LogMessage("WindDirection", "get - " + windDir.ToString());
                return windDir;
            }
        }

        /// <summary>
        /// Peak 3 second wind gust at the observatory over the last 2 minutes in m/s
        /// </summary>
        public double WindGust
        {
            get
            {
                tl.LogMessage("WindGust", "get - not implemented");
                throw new PropertyNotImplementedException("WindGust", false);
            }
        }

        public double MPS(double kmh)
        {
            return kmh * (1000.0 / 3600.0);
        }

        public double KMH(double mps)
        {
            return mps * 3.6;
        }

        /// <summary>
        /// Wind speed at the observatory in m/s
        /// </summary>
        public double WindSpeedMps
        {
            get
            {
                Refresh();
                double kmh = Convert.ToSingle(sensorData["windSpeed"]);
                double windSpeed = MPS(kmh);

                tl.LogMessage("WindSpeed", "get - " + windSpeed.ToString());
                #region debug
                debugger.WriteLine(Debugger.DebugLevel.DebugSafety, string.Format("VantagePro: WindSpeed - get => {0}", windSpeed.ToString()));
                #endregion
                return windSpeed;
            }
        }

        public string Forecast
        {
            get
            {
                return sensorData["ForecastStr"];
            }
        }

        #endregion
    }
}<|MERGE_RESOLUTION|>--- conflicted
+++ resolved
@@ -119,13 +119,9 @@
 
         private void TryOpenPort()
         {
-<<<<<<< HEAD
-            if (_port.IsOpen)
-=======
             if (_port == null)
                 _port = new System.IO.Ports.SerialPort();
             else if (_port.IsOpen)
->>>>>>> bf3c9134
                 return;
 
             _port.PortName = _portName;
@@ -214,16 +210,8 @@
 
             ASCOM.Utilities.Util util = new Util();
 
-<<<<<<< HEAD
-            if (sensorData == null)
-                sensorData = new Dictionary<string, string>();
-
-            double fahrenheit = ((buf[12] << 8) | buf[13]) / 10.0;
-            sensorData["outsideTemp"] = util.ConvertUnits(fahrenheit, Units.degreesFarenheit, Units.degreesCelsius).ToString();
-=======
             double F = getTwoBytes(buf, 12) / 10.0;
             sensorData["outsideTemp"] = util.ConvertUnits(F, Units.degreesFarenheit, Units.degreesCelsius).ToString();
->>>>>>> bf3c9134
             sensorData["windSpeed"] = util.ConvertUnits(buf[14], Units.milesPerHour, Units.metresPerSecond).ToString();
             sensorData["windDir"] = getTwoBytes(buf, 16).ToString();
             sensorData["outsideHumidity"] = buf[33].ToString();
@@ -266,11 +254,7 @@
                 if (value == _connected)
                     return;
 
-<<<<<<< HEAD
-                if (_opMode == OpMode.Serial)
-=======
                 if (Simulated || _opMode == OpMode.Serial)
->>>>>>> bf3c9134
                 {
                     if (value == true)
                         TryOpenPort();
@@ -340,11 +324,7 @@
             {
                 OpMode mode;
 
-<<<<<<< HEAD
-                Enum.TryParse<OpMode>(driverProfile.GetValue(Const.wiseVantageProDriverID, opModeProfileName, string.Empty, "File"), out mode);
-=======
                 Enum.TryParse<OpMode>(driverProfile.GetValue(Const.wiseVantageProDriverID, opModeProfileName, string.Empty, OpMode.File.ToString()), out mode);
->>>>>>> bf3c9134
                 _opMode = mode;
                 _dataFile = driverProfile.GetValue(Const.wiseVantageProDriverID, dataFileProfileName, string.Empty, defaultReportFile);
                 _portName = driverProfile.GetValue(Const.wiseVantageProDriverID, serialPortProfileName, string.Empty, "");
